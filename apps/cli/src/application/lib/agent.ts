--- conflicted
+++ resolved
@@ -361,15 +361,6 @@
         system: instructions,
         tools,
         stopWhen: stepCountIs(1),
-<<<<<<< HEAD
-=======
-        // providerOptions: {
-        //     openai: {
-        //         reasoningEffort: "low",
-        //         reasoningSummary: "auto",
-        //     },
-        // }
->>>>>>> 36530c2c
     });
     for await (const event of fullStream) {
         // console.log("\n\n\t>>>>\t\tstream event", JSON.stringify(event));
