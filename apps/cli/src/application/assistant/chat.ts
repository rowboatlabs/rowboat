--- conflicted
+++ resolved
@@ -9,15 +9,10 @@
 import { StreamableHTTPClientTransport } from "@modelcontextprotocol/sdk/client/streamableHttp.js";
 import { SSEClientTransport } from "@modelcontextprotocol/sdk/client/sse.js";
 import { Client } from "@modelcontextprotocol/sdk/client/index.js";
-<<<<<<< HEAD
 import { StreamRenderer } from "../lib/stream-renderer.js";
-
-const model = openai("gpt-5");
-=======
 import { getProvider } from "../lib/models.js";
 import { ModelConfig } from "../config/config.js";
 
->>>>>>> fb355ec1
 const rl = readline.createInterface({ input, output });
 
 // Base directory for file operations - dynamically use user's home directory
@@ -60,13 +55,10 @@
         messages.push({ role: "user", content: userInput });
         
         // Stream AI response
-<<<<<<< HEAD
-=======
         process.stdout.write("\nCopilot: ");
         
         let currentStep = 0;
         const provider = getProvider();
->>>>>>> fb355ec1
         const result = streamText({
             model: provider(ModelConfig.defaults.model),
             messages: messages,
