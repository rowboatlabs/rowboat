--- conflicted
+++ resolved
@@ -9,14 +9,10 @@
 import { RunEvent } from "./application/entities/run-events.js";
 import { createInterface, Interface } from "node:readline/promises";
 import { ToolCallPart } from "./application/entities/message.js";
-<<<<<<< HEAD
 import { Agent } from "./application/entities/agent.js";
 import { McpServerConfig, McpServerDefinition } from "./application/entities/mcp.js";
 import { z } from "zod";
-=======
-import { keyof, z } from "zod";
 import { Flavor, ModelConfig } from "./application/entities/models.js";
->>>>>>> 428faea4
 
 const __filename = fileURLToPath(import.meta.url);
 const __dirname = path.dirname(__filename);
