#!/usr/bin/env node
import yargs from 'yargs';
import { hideBin } from 'yargs/helpers';
<<<<<<< HEAD
import { app, modelConfig } from '../dist/app.js';
=======
import { app, updateState } from '../dist/app.js';
import { importExample, listAvailableExamples } from '../dist/application/examples/import-example.js';
>>>>>>> f2255d21

yargs(hideBin(process.argv))

    .command(
        "$0",
        "Run rowboatx",
        (y) => y
            .option("agent", {
                type: "string",
                description: "The agent to run (defaults to copilot)",
            })
            .option("run_id", {
                type: "string",
                description: "Continue an existing run",
            })
            .option("input", {
                type: "string",
                description: "The input to the agent",
            })
            .option("no-interactive", {
                type: "boolean",
                description: "Do not interact with the user",
                default: false,
            })
            .option("sync-examples", {
                type: "string",
                description: "Import an example workflow by name (use 'all' for every example) before running",
            }),
        async (argv) => {
            let agent = argv.agent ?? "copilot";
            if (argv["sync-examples"]) {
                const requested = String(argv["sync-examples"]).trim();
                const isAll = requested.toLowerCase() === "all";
                try {
                    const examplesToImport = isAll ? await listAvailableExamples() : [requested];
                    if (examplesToImport.length === 0) {
                        console.error("No packaged examples are available to import.");
                        process.exit(1);
                    }
                    for (const exampleName of examplesToImport) {
                        const imported = await importExample(exampleName);
                        const agentList = imported.importedAgents.join(", ");
                        console.error(`Imported example '${exampleName}' with agents: ${agentList}`);
                        console.error(`Primary agent: ${imported.entryAgent}`);
                        if (imported.addedServers.length > 0) {
                            console.error(`Configured new MCP servers: ${imported.addedServers.join(", ")}`);
                        }
                        if (imported.skippedServers.length > 0) {
                            console.error(`Skipped existing MCP servers (already configured): ${imported.skippedServers.join(", ")}`);
                        }
                    }
                } catch (error) {
                    console.error(error?.message ?? error);
                    process.exit(1);
                }
                console.error("Examples imported. Re-run rowboatx without --sync-examples (or with --agent <name>) when you're ready to chat.");
                return;
            }
            await app({
                agent,
                runId: argv.run_id,
                input: argv.input,
                noInteractive: argv.noInteractive,
            });
        }
    )
    .command(
        "model-config",
        "Select model",
        (y) => y,
        (argv) => {
            modelConfig();
        }
    )
    .command(
        "update-state <agent> <run_id>",
        "Update state for a run",
        (y) => y
            .positional("agent", {
                type: "string",
                description: "The agent to run",
            })
            .positional("run_id", {
                type: "string",
                description: "The run id to update",
            }),
        (argv) => {
            updateState(argv.agent, argv.run_id);
        }
    )
    .parse();<|MERGE_RESOLUTION|>--- conflicted
+++ resolved
@@ -1,12 +1,8 @@
 #!/usr/bin/env node
 import yargs from 'yargs';
 import { hideBin } from 'yargs/helpers';
-<<<<<<< HEAD
-import { app, modelConfig } from '../dist/app.js';
-=======
-import { app, updateState } from '../dist/app.js';
+import { app, modelConfig, updateState } from '../dist/app.js';
 import { importExample, listAvailableExamples } from '../dist/application/examples/import-example.js';
->>>>>>> f2255d21
 
 yargs(hideBin(process.argv))
 
