<<<<<<< HEAD
[![ui](/assets/banner.png)](https://www.rowboatlabs.com/)

<h2 align="center">The AI-assisted agent builder</h2>
<h5 align="center">

[Quickstart](#quick-start) | [Docs](https://docs.rowboatlabs.com/) | [Website](https://www.rowboatlabs.com/) |  [Discord](https://discord.gg/jHhUKkKHn8) 

</h5>

A Cursor-like, AI-assisted, no-code IDE for building production-ready multi-agents. 

- ✨ Start from a simple prompt to create fully functional agents with the Copilot  
- 🧪 Test them in AI-simulated scenarios  
- 🌐 Connect MCP servers and tools  
- 📞 Interact through the Python SDK, a web widget, or a Twilio phone number  
- ♻️ Continuously refine your agents by providing feedback to the Copilot  



Built on OpenAI's Agents SDK, **Rowboat is the fastest way to build multi-agents!**



![ui](/assets/ui_revamp_screenshot.png)
=======
<p align="center">
<a href="https://www.rowboatlabs.com">
<picture>
  <source media="(prefers-color-scheme: dark)" srcset="https://rowboatlabs.github.io/logo/dark-logo.png">
  <source media="(prefers-color-scheme: light)" srcset="https://rowboatlabs.github.io/logo/logo.png">
  <img alt="Rowboat" src="https://rowboatlabs.github.io/logo/logo.png"  width="350">
</picture>
</a>
</p>   

A Cursor-like, AI-assisted, no-code IDE for building production-ready multi-agents. Start from a simple prompt to create fully functional agents with the Copilot; test them in AI-simulated scenarios; connect MCP servers and tools; interact through the Python SDK, a web widget, or a Twilio phone number; and continuously refine your agents by providing feedback to the Copilot.

Built on OpenAI's Agents SDK, RowBoat is the fastest way to build multi-agents.

[![ui](/assets/ui_revamp_screenshot.png)](https://www.rowboatlabs.com/)
>>>>>>> 42f8dfc8

# Quick start

## Prerequisites

Before running Rowboat, ensure you have:

1. **Docker Desktop**
   - [Download Docker Desktop](https://www.docker.com/products/docker-desktop)

2. **OpenAI API Key**
   - Obtain from your OpenAI account.

3. **MongoDB**
   - macOS (Homebrew)
     ```bash
     brew tap mongodb/brew
     brew install mongodb-community@8.0
     brew services start mongodb-community@8.0
     ```
   - Other platforms: Refer to the [MongoDB documentation](https://www.mongodb.com/docs/manual/installation/) for details.

## Setup Rowboat

1. **Clone the Repository**
   ```bash
   git clone git@github.com:rowboatlabs/rowboat.git
   cd rowboat
   ```

2. **Environment Configuration**
   - Copy the `.env.example` file and rename it to `.env`:
     ```bash
     cp .env.example .env
     ```
   - Open the new .env file and update the OPENAI_API_KEY:

     ```ini
     # OpenAI Configuration
     OPENAI_API_KEY=your-openai-api-key
     ```

3. **Start the App**
   ```bash
   docker-compose up --build
   ```

4. **Access the App**
   - Visit [http://localhost:3000](http://localhost:3000).

<<<<<<< HEAD
=======
# Advanced 

## Enable RAG
>>>>>>> 42f8dfc8

Refer to [Docs](https://docs.rowboatlabs.com/) to learn how to start building agents with Rowboat.

# Advanced 

## 1. Tool Use

You can add your tools / APIs to Rowboat through (a) connecting MCP servers, or (b) connecting a webhook. 

### 1.1 MCP Servers

You can intergrate any MCP server in Settings -> Tools -> MCP Server. The Tools on the servers will show up inside Rowboats Tools section.

### 1.2 Webhook

You can point Rowboat to any webhook in Settings -> Tools -> Webhook. 

Rowboat also includes a built-in webhook service that allows you to implement custom tool functions easily. To use this feature:

1. **Generate Signing Secret**
   Generate a secret for securing webhook requests:
   ```bash
   openssl rand -hex 32
   ```

2. **Update Environment Variables**
   ```ini
   SIGNING_SECRET=<your-generated-secret>
   ```

3. **Implement Your Functions**
   Add your custom functions to `apps/tools_webhook/function_map.py`:
   ```python
   def get_weather(location: str, units: str = "metric"):
       """Return weather data for the given location."""
       # Your implementation here
       return {"temperature": 20, "conditions": "sunny"}

   def check_inventory(product_id: str):
       """Check inventory levels for a product."""
       # Your implementation here
       return {"in_stock": 42, "warehouse": "NYC"}

   # Add your functions to the map
   FUNCTIONS_MAP = {
       "get_weather": get_weather,
       "check_inventory": check_inventory
   }
   ```

4. **Start the Tools Webhook Service**
   ```bash
   docker compose --profile tools_webhook up -d
   ```

5. **Register Tools in Rowboat**
   - Navigate to your project config at `/projects/<PROJECT_ID>/config`
   - Ensure that the webhook URL is set to: `http://tools_webhook:3005/tool_call`
   - Tools will automatically be forwarded to your webhook implementation

The webhook service handles all the security and parameter validation, allowing you to focus on implementing your tool logic.

## 2. Retrieve Augmented Generation (RAG)

Rowboat supports adding text directly, document uploads or scraping URLs to enhance the responses with your custom knowledge base. Rowboat uses Qdrant as the vector DB. 

### 2.1 Setup Qdrant
To enable RAG you need to first setup Qdrant.

1. Option1: Run Qdrant locally
    - Run Qdrant docker
    ```bash
     docker run -p 6333:6333 qdrant/qdrant
     ```
    - Update environment variables
   ```ini
   USE_RAG=true
   QDRANT_URL=http://localhost:6333
   QDRANT_API_KEY=<your-api-key>  # Only needed for Qdrant Cloud
   ```
2. Option2: Use [Qdrant Cloud](https://cloud.qdrant.io/)
    - Note your cluster URL and API key
    - Update environment variables
   ```ini
   USE_RAG=true
   QDRANT_URL=<your-qdrant-cloud-url>
   QDRANT_API_KEY=<your-api-key>
   ```
3. Initialize Qdrant Collections
   ```bash
   docker compose --profile setup_qdrant up setup_qdrant
   ```

   If you need to delete the collections and start fresh, you can run:
   ```bash
   docker compose --profile delete_qdrant up delete_qdrant
   ```
### 2.2 Adding Knowledge Base for RAG

You can add a knowledge corpus to Rowboat by directly adding text information, uploading supported files or by pointing Rowboat to URLs for scraping.

#### (a) Create Text for Knowledge

Setting up Qdrant automatically enables the RAG by adding text information inside Rowboat's RAG menu.

#### (b) Scrape URLs for Knowledge

Rowboat supports scraping urls using Firecrawl. To setup scraping:

1. Get Firecrawl API Key
   - Sign up at [Firecrawl](https://firecrawl.co)
   - Generate an API key

2. Update Environment Variables
   ```ini
   USE_RAG_SCRAPING=true
   FIRECRAWL_API_KEY=<your-firecrawl-api-key>
   ```

3. Start the URLs Worker
   ```bash
   docker compose --profile rag_urls_worker up -d
   ```

#### (c) Upload Files for Knowledge 

Rowboat supports file uploads (PDF, DOCX, TXT) for your knowledge base. It uses Google's Gemini LLM to convert the documents to Markdown before indexing:

1. Prerequisites
   - An AWS S3 bucket for file storage
   - Google Cloud API key with Generative Language (Gemini) API enabled (for enhanced document parsing)

2. Configure AWS S3
   - Create an S3 bucket
   - Add the following CORS configuration to your bucket:
     ```json
     [
         {
             "AllowedHeaders": [
                 "*"
             ],
             "AllowedMethods": [
                 "PUT",
                 "POST",
                 "DELETE",
                 "GET"
             ],
             "AllowedOrigins": [
                 "http://localhost:3000",
             ],
             "ExposeHeaders": [
                 "ETag"
             ]
         }
     ]
     ```
   - Ensure your AWS credentials have the following IAM policy:
     ```json
     {
         "Version": "2012-10-17",
         "Statement": [
             {
                 "Sid": "VisualEditor0",
                 "Effect": "Allow",
                 "Action": [
                     "s3:PutObject",
                     "s3:GetObject",
                     "s3:DeleteObject",
                     "s3:ListBucket"
                 ],
                 "Resource": [
                     "arn:aws:s3:::<your-bucket-name>/*",
                     "arn:aws:s3:::<your-bucket-name>"
                 ]
             }
         ]
     }
     ```

3. Update Environment Variables
   ```ini
   USE_RAG_UPLOADS=true
   AWS_ACCESS_KEY_ID=<your-aws-access-key>
   AWS_SECRET_ACCESS_KEY=<your-aws-secret-key>
   RAG_UPLOADS_S3_BUCKET=<your-s3-bucket-name>
   RAG_UPLOADS_S3_REGION=<your-s3-region>
   GOOGLE_API_KEY=<your-google-api-key>
   ```

4. Start the Files Worker
   ```bash
   docker compose --profile rag_files_worker up -d
   ```

After enabling RAG and starting the required workers, you can manage your knowledge base through the Rowboat UI at `/projects/<PROJECT_ID>/sources`.

## 3. Chat Widget

Rowboat provides an embeddable chat widget that you can add to any website. To enable and use the chat widget:

1. **Generate JWT Secret**
   Generate a secret for securing chat widget sessions:
   ```bash
   openssl rand -hex 32
   ```

2. **Update Environment Variables**
   ```ini
   USE_CHAT_WIDGET=true
   CHAT_WIDGET_SESSION_JWT_SECRET=<your-generated-secret>
   ```

3. **Start the Chat Widget Service**
   ```bash
   docker compose --profile chat_widget up -d
   ```

4. **Add Widget to Your Website**
   You can find the chat-widget embed code under `/projects/<PROJECT_ID>/config`

After setup, the chat widget will appear on your website and connect to your Rowboat project.


### 4. Interact with Rowboat API

There are two ways to interact with Rowboat's API:

1. **Option 1: Python SDK**


   For Python applications, we provide an official SDK for easier integration:
   ```bash
   pip install rowboat
   ```

   ```python
   from rowboat import Client

   client = Client(
       host="http://localhost:3000",
       project_id="<PROJECT_ID>",
       api_key="<API_KEY>"  # Generate this from /projects/<PROJECT_ID>/config
   )

   # Simple chat interaction
   messages = [{"role": "user", "content": "Tell me the weather in London"}]
   response_messages, state = client.chat(messages=messages)
   ```

   For more details, see the [Python SDK documentation](./apps/python-sdk/README.md).

1. **Option 2: HTTP API**
   You can use the API directly at [http://localhost:3000/api/v1/](http://localhost:3000/api/v1/)
   - Project ID is available in the URL of the project page
   - API Key can be generated from the project config page at `/projects/<PROJECT_ID>/config`

   ```bash
   curl --location 'http://localhost:3000/api/v1/<PROJECT_ID>/chat' \
   --header 'Content-Type: application/json' \
   --header 'Authorization: Bearer <API_KEY>' \
   --data '{
       "messages": [
           {
               "role": "user",
               "content": "tell me the weather in london in metric units"
           }
       ]
   }'
   ```
   which gives:
   ```json
   {
       "messages": [
           {
               "role": "assistant",
               "tool_calls": [
                   {
                       "function": {
                           "arguments": "{\"location\":\"London\",\"units\":\"metric\"}",
                           "name": "weather_lookup_tool"
                       },
                       "id": "call_r6XKuVxmGRogofkyFZIacdL0",
                       "type": "function"
                   }
               ],
               "agenticSender": "Example Agent",
               "agenticResponseType": "internal"
           }
       ],
       "state": {
           // .. state data
       }
   }
   ```

### 5. Authentication

By default, Rowboat runs without authentication. To enable user authentication using Auth0:

1. **Auth0 Setup**
   - **Create an Auth0 Account**: Sign up at [Auth0](https://auth0.com).
   - **Create a New Application**: Choose "Regular Web Application", select "Next.js" as the application type, and name it "Rowboat".
   - **Configure Application**:
     - **Allowed Callback URLs**: In the Auth0 Dashboard, go to your "Rowboat" application settings and set `http://localhost:3000/api/auth/callback` as an Allowed Callback URL.
   - **Get Credentials**: Collect the following from your Auth0 application settings:
     - **Domain**: Copy your Auth0 domain (ensure you append `https://` to the Domain that the Auth0 dashboard shows you)
     - **Client ID**: Your application's unique identifier
     - **Client Secret**: Your application's secret key
   - **Generate secret**: Generate a session encryption secret in your terminal and note the output for later:
     ```bash
     openssl rand -hex 32
     ```

2. **Update Environment Variables**
   Add the following to your `.env` file:
   ```ini
   USE_AUTH=true
   AUTH0_SECRET=your-generated-secret               # Generated using openssl command
   AUTH0_BASE_URL=http://localhost:3000             # Your application's base URL
   AUTH0_ISSUER_BASE_URL=https://example.auth0.com  # Your Auth0 domain (ensure it is prefixed with https://)
   AUTH0_CLIENT_ID=your-client-id
   AUTH0_CLIENT_SECRET=your-client-secret
   ```
   
After enabling authentication, users will need to sign in to access the application.

   <|MERGE_RESOLUTION|>--- conflicted
+++ resolved
@@ -1,4 +1,3 @@
-<<<<<<< HEAD
 [![ui](/assets/banner.png)](https://www.rowboatlabs.com/)
 
 <h2 align="center">The AI-assisted agent builder</h2>
@@ -21,25 +20,7 @@
 Built on OpenAI's Agents SDK, **Rowboat is the fastest way to build multi-agents!**
 
 
-
 ![ui](/assets/ui_revamp_screenshot.png)
-=======
-<p align="center">
-<a href="https://www.rowboatlabs.com">
-<picture>
-  <source media="(prefers-color-scheme: dark)" srcset="https://rowboatlabs.github.io/logo/dark-logo.png">
-  <source media="(prefers-color-scheme: light)" srcset="https://rowboatlabs.github.io/logo/logo.png">
-  <img alt="Rowboat" src="https://rowboatlabs.github.io/logo/logo.png"  width="350">
-</picture>
-</a>
-</p>   
-
-A Cursor-like, AI-assisted, no-code IDE for building production-ready multi-agents. Start from a simple prompt to create fully functional agents with the Copilot; test them in AI-simulated scenarios; connect MCP servers and tools; interact through the Python SDK, a web widget, or a Twilio phone number; and continuously refine your agents by providing feedback to the Copilot.
-
-Built on OpenAI's Agents SDK, RowBoat is the fastest way to build multi-agents.
-
-[![ui](/assets/ui_revamp_screenshot.png)](https://www.rowboatlabs.com/)
->>>>>>> 42f8dfc8
 
 # Quick start
 
@@ -90,12 +71,6 @@
 4. **Access the App**
    - Visit [http://localhost:3000](http://localhost:3000).
 
-<<<<<<< HEAD
-=======
-# Advanced 
-
-## Enable RAG
->>>>>>> 42f8dfc8
 
 Refer to [Docs](https://docs.rowboatlabs.com/) to learn how to start building agents with Rowboat.
 
